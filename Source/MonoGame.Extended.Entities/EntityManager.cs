--- conflicted
+++ resolved
@@ -184,7 +184,6 @@
         //        _entitiesByGroup.Add(group, entities);
         //    }
 
-<<<<<<< HEAD
         //    entities.Add(entity);
         //}
 
@@ -195,17 +194,6 @@
         //    if (_entitiesByGroup.TryGetValue(entity._group, out entities))
         //        entities.Remove(entity);
         //}
-=======
-        internal void RemoveEntityFromGroup(Entity entity)
-        {
-            if (string.IsNullOrEmpty(entity._group))
-                return;
-
-            Bag<Entity> entities;
-            if (_entitiesByGroup.TryGetValue(entity._group, out entities))
-                entities.Remove(entity);
-        }
->>>>>>> e107de53
 
         internal void DestroyEntity(Entity entity)
         {
@@ -367,24 +355,15 @@
         {
             Debug.Assert(entity != null);
             Debug.Assert(componentType != null);
-<<<<<<< HEAD
             Debug.Assert(componentType.Index < _entitiesToComponentsBag.Count);
-=======
->>>>>>> e107de53
 
             var components = _entitiesToComponentsBag[componentType.Index];
 
-<<<<<<< HEAD
             if (components == null)
                 return null;
 
             object component;
             components.TryGetValue(entity, out component);
-=======
-
-            EntityComponent component = null;
-            components?.TryGetValue(entity, out component);
->>>>>>> e107de53
             return component;
         }
 
@@ -441,22 +420,14 @@
             {
                 var components = _entitiesToComponentsBag[i];
 
-<<<<<<< HEAD
                 object component;
-=======
-                if (components == null)
-                    continue;
->>>>>>> e107de53
 
                 if (components == null || !components.TryGetValue(entity, out component))
                     continue;
 
                 components.Remove(entity);
-<<<<<<< HEAD
                 (component as IPoolable)?.Return();
                 (component as IDisposable)?.Dispose();
-=======
->>>>>>> e107de53
             }
         }
 
