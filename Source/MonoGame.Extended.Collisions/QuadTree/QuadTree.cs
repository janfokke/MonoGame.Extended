﻿using System;
using System.Collections.Generic;

namespace MonoGame.Extended.Collisions
{
    /// <summary>
    ///     Class for doing collision handling with a quad tree.
    /// </summary>
    public class Quadtree
    {
        public const int DefaultMaxDepth = 7;
        public const int DefaultMaxObjectsPerNode = 25;

        protected List<Quadtree> Children = new List<Quadtree>();
        protected HashSet<QuadtreeData> Contents = new HashSet<QuadtreeData>();

        /// <summary>
        ///     Creates a quad tree with the given bounds.
        /// </summary>
        /// <param name="bounds">The bounds of the new quad tree.</param>
        public Quadtree(RectangleF bounds)
        {
            CurrentDepth = 0;
            NodeBounds = bounds;
        }

        protected int CurrentDepth { get; set; }
        protected int MaxDepth { get; set; } = DefaultMaxDepth;

        protected int MaxObjectsPerNode { get; set; } = DefaultMaxObjectsPerNode;

        /// <summary>
        ///     Gets the bounds of the collisionActor contained in this quad tree.
        /// </summary>
        public  RectangleF NodeBounds { get; protected set; }

        /// <summary>
        ///     Gets whether the current node is a leaf node.
        /// </summary>
        public bool IsLeaf => Children.Count == 0;

        /// <summary>
        ///     Counts the number of unique targets in the current Quadtree.
        /// </summary>
        /// <returns>Returns the targets of objects found.</returns>
        public int NumTargets()
        {
            List<QuadtreeData> dirtyItems = new List<QuadtreeData>();
            var objectCount = 0;

            // Do BFS on nodes to count children.
            var process = new Queue<Quadtree>();
            process.Enqueue(this);
            while (process.Count > 0)
            {
                var processing = process.Dequeue();
                if (!processing.IsLeaf)
                {
                    foreach (var child in processing.Children)
                    {
                        process.Enqueue(child);
                    }
                }
                else
                {
                    foreach (var data in processing.Contents)
                    {
                        if (data.Dirty == false)
                        {
                            objectCount++;
                            data.MarkDirty();
                            dirtyItems.Add(data);
                        }
                    }
                }
            }
            for (var i = 0; i < dirtyItems.Count; i++)
            {
                dirtyItems[i].MarkClean();
            }
            return objectCount;
        }

        /// <summary>
        ///     Inserts the data into the tree.
        /// </summary>
        /// <param name="data">Data being inserted.</param>
        public void Insert(QuadtreeData data)
        {
            var actorBounds = data.Target.Bounds;
            
            // Object doesn't fit into this node.
            if (!NodeBounds.Intersects(actorBounds))
            {
                return;
            }

            if (IsLeaf && Contents.Count >= MaxObjectsPerNode)
            {
                Split();
            }

            if (IsLeaf)
            {
                AddToLeaf(data);
            }
            else
            {
                foreach (var child in Children)
                {
                    child.Insert(data);
                }
            }
        }

        /// <summary>
        ///     Removes data from the Quadtree
        /// </summary>
        /// <param name="data">The data to be removed.</param>
        public void Remove(QuadtreeData data)
        {
            if (IsLeaf)
            {
                data.RemoveParent(this);
                Contents.Remove(data);
            }
            else
            {
                throw new InvalidOperationException($"Cannot remove from a non leaf {nameof(Quadtree)}"); 
            }
        }

        /// <summary>
        ///     Removes unneccesary leaf nodes and simplifies the quad tree.
        /// </summary>
        public void Shake()
        {
            if (!IsLeaf)
            {
                List<QuadtreeData> dirtyItems = new List<QuadtreeData>();

                var numObjects = NumTargets();
                if (numObjects == 0)
                {
                    Children.Clear();
                }
                else if (numObjects < MaxObjectsPerNode)
                {
                    var process = new Queue<Quadtree>();
                    process.Enqueue(this);
                    while (process.Count > 0)
                    {
                        var processing = process.Dequeue();
                        if (!processing.IsLeaf)
                        {
                            foreach (var subTree in processing.Children)
                            {
                                process.Enqueue(subTree);
                            }
                        }
                        else
                        {
                            foreach (var data in processing.Contents)
                            {
                                if (data.Dirty == false)
                                {
                                    AddToLeaf(data);
                                    data.MarkDirty();
                                    dirtyItems.Add(data);
                                }
                            }
                        }
                    }
                    Children.Clear();
                }

                for (var i = 0; i < dirtyItems.Count; i++)
                {
                    dirtyItems[i].MarkClean();
                }
            }
        }

        private void AddToLeaf(QuadtreeData data)
        {
            data.AddParent(this);
            Contents.Add(data);
        }

        /// <summary>
        ///     Splits a quadtree into quadrants.
        /// </summary>
        public void Split()
        {
            if (CurrentDepth + 1 >= MaxDepth) return;

            var min = NodeBounds.TopLeft;
            var max = NodeBounds.BottomRight;
            var center = NodeBounds.Center;

            RectangleF[] childAreas =
            {
                RectangleF.CreateFrom(min, center),
                RectangleF.CreateFrom(new Point2(center.X, min.Y), new Point2(max.X, center.Y)),
                RectangleF.CreateFrom(center, max),
                RectangleF.CreateFrom(new Point2(min.X, center.Y), new Point2(center.X, max.Y))
            };

            for (var i = 0; i < childAreas.Length; ++i)
            {
                var node = new Quadtree(childAreas[i]);
                Children.Add(node);
                Children[i].CurrentDepth = CurrentDepth + 1;
            }

            foreach (QuadtreeData contentQuadtree in Contents)
            {
                foreach (Quadtree childQuadtree in Children)
                {
                    childQuadtree.Insert(contentQuadtree);
                }
            }
            Clear();
        }

        private void Clear()
        {
            foreach (QuadtreeData quadtreeData in Contents)
            {
                quadtreeData.RemoveParent(this);
            }
            Contents.Clear();
        }

        /// <summary>
        ///     Queries the quadtree for targets that intersect with the given collisionActor.
        /// </summary>
        /// <param name="collisionActor">The collisionActor to query for overlapping targets</param>
        /// <returns>A unique list of targets intersected by collisionActor.</returns>
        public List<QuadtreeData> Query(ICollisionActor collisionActor)
        {
<<<<<<< HEAD
            Reset();
            return QueryWithoutReset(collisionActor);
        }

        private List<QuadtreeData> QueryWithoutReset(ICollisionActor source)
        {
            var result = new List<QuadtreeData>();

            if (!NodeBounds.Intersects(source.Bounds)) return result;
=======
            var recursiveResult = new List<QuadtreeData>();
            QueryWithoutReset(area, recursiveResult);
            for (var i = 0; i < recursiveResult.Count; i++)
            {
                recursiveResult[i].MarkClean();
            }
            return recursiveResult;
        }

        private void QueryWithoutReset(IShapeF area, List<QuadtreeData> recursiveResult)
        {
            if (!NodeBounds.Intersects(area)) 
                return;
>>>>>>> c360b665

            if (IsLeaf)
            {
                foreach (QuadtreeData quadtreeData in Contents)
                {
<<<<<<< HEAD
                    if (!Contents[i].Flag && Contents[i].Bounds.Intersects(source.Bounds))
=======
                    if (quadtreeData.Dirty == false && quadtreeData.Bounds.Intersects(area))
>>>>>>> c360b665
                    {
                        recursiveResult.Add(quadtreeData);
                        quadtreeData.MarkDirty();
                    }
                }
            }
            else
            {
                for (int i = 0, size = Children.Count; i < size; i++)
                {
<<<<<<< HEAD
                    var recurse = Children[i].QueryWithoutReset(source);
                    result.AddRange(recurse);
=======
                    Children[i].QueryWithoutReset(area, recursiveResult);
>>>>>>> c360b665
                }
            }
        }
    }
}<|MERGE_RESOLUTION|>--- conflicted
+++ resolved
@@ -30,7 +30,7 @@
         protected int MaxObjectsPerNode { get; set; } = DefaultMaxObjectsPerNode;
 
         /// <summary>
-        ///     Gets the bounds of the collisionActor contained in this quad tree.
+        ///     Gets the bounds of the area contained in this quad tree.
         /// </summary>
         public  RectangleF NodeBounds { get; protected set; }
 
@@ -233,23 +233,12 @@
         }
 
         /// <summary>
-        ///     Queries the quadtree for targets that intersect with the given collisionActor.
-        /// </summary>
-        /// <param name="collisionActor">The collisionActor to query for overlapping targets</param>
-        /// <returns>A unique list of targets intersected by collisionActor.</returns>
-        public List<QuadtreeData> Query(ICollisionActor collisionActor)
-        {
-<<<<<<< HEAD
-            Reset();
-            return QueryWithoutReset(collisionActor);
-        }
-
-        private List<QuadtreeData> QueryWithoutReset(ICollisionActor source)
-        {
-            var result = new List<QuadtreeData>();
-
-            if (!NodeBounds.Intersects(source.Bounds)) return result;
-=======
+        ///     Queries the quadtree for targets that intersect with the given area.
+        /// </summary>
+        /// <param name="area">The area to query for overlapping targets</param>
+        /// <returns>A unique list of targets intersected by area.</returns>
+        public List<QuadtreeData> Query(IShapeF area)
+        {
             var recursiveResult = new List<QuadtreeData>();
             QueryWithoutReset(area, recursiveResult);
             for (var i = 0; i < recursiveResult.Count; i++)
@@ -263,17 +252,12 @@
         {
             if (!NodeBounds.Intersects(area)) 
                 return;
->>>>>>> c360b665
 
             if (IsLeaf)
             {
                 foreach (QuadtreeData quadtreeData in Contents)
                 {
-<<<<<<< HEAD
-                    if (!Contents[i].Flag && Contents[i].Bounds.Intersects(source.Bounds))
-=======
                     if (quadtreeData.Dirty == false && quadtreeData.Bounds.Intersects(area))
->>>>>>> c360b665
                     {
                         recursiveResult.Add(quadtreeData);
                         quadtreeData.MarkDirty();
@@ -284,12 +268,7 @@
             {
                 for (int i = 0, size = Children.Count; i < size; i++)
                 {
-<<<<<<< HEAD
-                    var recurse = Children[i].QueryWithoutReset(source);
-                    result.AddRange(recurse);
-=======
                     Children[i].QueryWithoutReset(area, recursiveResult);
->>>>>>> c360b665
                 }
             }
         }
