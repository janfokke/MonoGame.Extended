using System;
using System.Collections;
using System.Collections.Generic;
using Microsoft.Xna.Framework.Graphics;
using Microsoft.Xna.Framework;
using System.Diagnostics;

namespace MonoGame.Extended.TextureAtlases
{
    public class TextureAtlas : IEnumerable<TextureRegion2D>
    {
        public TextureAtlas(Texture2D texture)
        {
            Texture = texture;
            _regions = new List<TextureRegion2D>();
            _regionMap = new Dictionary<string, int>();
        }
        
        private readonly Dictionary<string, int> _regionMap; 

        public Texture2D Texture { get; private set; }

        internal readonly List<TextureRegion2D> _regions;
        public IEnumerable<TextureRegion2D> Regions
        {
            get { return _regions; }
        }

        public int RegionCount
        {
            get { return _regions.Count; }
        }

        public TextureRegion2D CreateRegion(string name, int x, int y, int width, int height)
        {
            if (_regionMap.ContainsKey(name))
                throw new InvalidOperationException("Region {0} already exists in the texture atlas");

            var region = new TextureRegion2D(name, Texture, x, y, width, height);
            var index = _regions.Count;
            _regions.Add(region);
            _regionMap.Add(name, index);
            return region;
        }

        public void RemoveRegion(int index)
        {
            _regions.RemoveAt(index);
        }

        public void RemoveRegion(string name)
        {
            int index;

            if (_regionMap.TryGetValue(name, out index))
            {
                RemoveRegion(index);
                _regionMap.Remove(name);
            }
        }

        public TextureRegion2D GetRegion(int index)
        {
            if (index < 0 || index >= _regions.Count)
                throw new IndexOutOfRangeException();

            return _regions[index];
        }

        public TextureRegion2D GetRegion(string name)
        {
            int index;

            if (_regionMap.TryGetValue(name, out index))
                return GetRegion(index);

            throw new KeyNotFoundException(name);
        }

        public TextureRegion2D this[string name]
        {
            get { return GetRegion(name); }
        }

        public TextureRegion2D this[int index]
        {
            get { return GetRegion(index); }
        }

        public IEnumerator<TextureRegion2D> GetEnumerator()
        {
            return _regions.GetEnumerator();
        }

        IEnumerator IEnumerable.GetEnumerator()
        {
            return GetEnumerator();
        }

        public static TextureAtlas Create(Texture2D texture, int regionWidth, int regionHeight, int maxRegionCount = int.MaxValue, int margin = 0, int spacing = 0)
        {
            var textureAtlas = new TextureAtlas(texture);
            var count = 0;
            var width = texture.Width - margin;
            var height = texture.Height - margin;
            var xIncrement = regionWidth + spacing;
            var yIncrement = regionHeight + spacing;

            for (var y = margin; y < height; y += yIncrement)
            {
                for (var x = margin; x < width; x += xIncrement)
                {
                    var regionName = string.Format("{0}{1}", texture.Name ?? "region", count);
                    textureAtlas.CreateRegion(regionName, x, y, regionWidth, regionHeight);
                    count++;

                    if (count >= maxRegionCount)
                        return textureAtlas;
                }
            }

            return textureAtlas;
        }
<<<<<<< HEAD

        public static TextureAtlas Create(Texture2D texture, int framewidth, int frameheight, int rows, int cols, Vector2 startpoint = Vector2.Zero, int rowborder = 0, int colborder = 0, int frameCount = -1, bool lefttop = true)
        {
            var ret = new TextureAtlas(texture);
            int regid = 0;

            if (lefttop)
            {
                for (int x = (int)startpoint.X; x < startpoint.X + framewidth * cols; x += framewidth + colborder)
                {
                    for (int y = (int)startpoint.Y; y < startpoint.Y + frameheight * rows; y += frameheight + rowborder)
                    {
                        ret.CreateRegion(regid.ToString(), x, y, framewidth, frameheight);
                        regid++;

                        if (regid == frameCount)
                            return ret;
                    }
                }
            }
            else
            {
                for (int y = (int)startpoint.Y; y < startpoint.Y + frameheight * rows; y += frameheight + rowborder)
                {
                    for (int x = (int)startpoint.X; x < startpoint.X + framewidth * cols; x += framewidth + colborder)
                    {
                        ret.CreateRegion(regid.ToString(), x, y, framewidth, frameheight);
                        regid++;

                        if (regid == frameCount)
                            return ret;
                    }
                }
            }

            return ret;
        }
=======
>>>>>>> 52f42882
    }
}<|MERGE_RESOLUTION|>--- conflicted
+++ resolved
@@ -121,7 +121,6 @@
 
             return textureAtlas;
         }
-<<<<<<< HEAD
 
         public static TextureAtlas Create(Texture2D texture, int framewidth, int frameheight, int rows, int cols, Vector2 startpoint = Vector2.Zero, int rowborder = 0, int colborder = 0, int frameCount = -1, bool lefttop = true)
         {
@@ -159,7 +158,5 @@
 
             return ret;
         }
-=======
->>>>>>> 52f42882
     }
 }